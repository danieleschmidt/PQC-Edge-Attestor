/**
 * @file jest.config.js
 * @brief Jest testing configuration for PQC-Edge-Attestor
 * 
 * Comprehensive testing setup with coverage, parallel execution,
 * and specialized configurations for unit, integration, and e2e tests.
 */

module.exports = {
  // Test environment
  testEnvironment: 'node',
  
  // Root directory
  rootDir: '.',
  
  // Test directories and patterns
  testMatch: [
    '<rootDir>/tests/**/*.test.js',
    '<rootDir>/tests/**/*.spec.js'
  ],
  
  // Files to ignore
  testPathIgnorePatterns: [
    '/node_modules/',
    '/build/',
    '/dist/',
    '/coverage/',
    '/docs/'
  ],
  
  // Module paths
  modulePaths: ['<rootDir>/src'],
  
  // Module directories
  moduleDirectories: [
    'node_modules',
    'src'
  ],
  
  // File extensions
  moduleFileExtensions: [
    'js',
    'json',
    'node'
  ],
  
  // Setup files
  setupFiles: [
    '<rootDir>/tests/setup/jest.setup.js'
  ],
  
  // Setup files after environment
  setupFilesAfterEnv: [
    '<rootDir>/tests/setup/jest.setupAfterEnv.js'
  ],
  
  // Global setup and teardown
  globalSetup: '<rootDir>/tests/setup/globalSetup.js',
  globalTeardown: '<rootDir>/tests/setup/globalTeardown.js',
  
  // Coverage configuration
  collectCoverage: true,
  collectCoverageFrom: [
    'src/**/*.js',
    '!src/**/*.test.js',
    '!src/**/*.spec.js',
    '!src/index.js', // Exclude main entry point
    '!**/node_modules/**',
    '!**/vendor/**'
  ],
  
  // Coverage directory
  coverageDirectory: 'coverage',
  
  // Coverage reporters
  coverageReporters: [
    'text',
    'text-summary',
    'lcov',
    'html',
    'json',
    'cobertura'
  ],
  
  // Coverage thresholds
  coverageThreshold: {
    global: {
      branches: 80,
      functions: 85,
      lines: 85,
      statements: 85
    },
    './src/services/': {
      branches: 90,
      functions: 95,
      lines: 95,
      statements: 95
    },
    './src/controllers/': {
      branches: 85,
      functions: 90,
      lines: 90,
      statements: 90
    }
  },
  
  // Test timeout
  testTimeout: 30000,
  
  // Parallel execution
  maxWorkers: '50%',
  
  // Verbose output
  verbose: true,
  
  // Error handling
  bail: false,
  errorOnDeprecated: true,
  
  // Transform configuration
  transform: {
    '^.+\\.js$': 'babel-jest'
  },
  
  // Transform ignore patterns
  transformIgnorePatterns: [
    '/node_modules/(?!(some-es6-module)/)',
  ],
  
  // Module name mapping
  moduleNameMapper: {
    '^@/(.*)$': '<rootDir>/src/$1',
    '^@tests/(.*)$': '<rootDir>/tests/$1'
  },
  
  // Clear mocks
  clearMocks: true,
  resetMocks: false,
  restoreMocks: false,
  
  // Mock configuration
  unmockedModulePathPatterns: [
    '/node_modules/'
  ],
  
  // Test result processor (commented out for now)
  // testResultsProcessor: 'jest-sonar-reporter',
  
  // Reporters
  reporters: [
<<<<<<< HEAD
    'default'
=======
    'default',
    [
      'jest-junit',
      {
        outputDirectory: './test-reports',
        outputName: 'junit.xml',
        suiteName: 'PQC-Edge-Attestor Tests',
        classNameTemplate: '{classname}',
        titleTemplate: '{title}',
        ancestorSeparator: ' › ',
        usePathForSuiteName: true
      }
    ]
>>>>>>> 6ec99923
  ],
  
  // Watch mode configuration
  watchPathIgnorePatterns: [
    '/node_modules/',
    '/build/',
    '/dist/',
    '/coverage/',
    '/logs/'
  ],
  
  // Notify mode
  notify: false,
  notifyMode: 'failure-change',
  
  // Projects for multi-project setup
  projects: [
    {
      displayName: 'unit',
      testMatch: ['<rootDir>/tests/unit/**/*.test.js'],
      setupFilesAfterEnv: ['<rootDir>/tests/setup/unit.setup.js']
    },
    {
      displayName: 'integration',
      testMatch: ['<rootDir>/tests/integration/**/*.test.js'],
      setupFilesAfterEnv: ['<rootDir>/tests/setup/integration.setup.js'],
      testTimeout: 60000
    },
    {
      displayName: 'e2e',
      testMatch: ['<rootDir>/tests/e2e/**/*.test.js'],
      setupFilesAfterEnv: ['<rootDir>/tests/setup/e2e.setup.js'],
      testTimeout: 120000
    },
    {
      displayName: 'performance',
      testMatch: ['<rootDir>/tests/performance/**/*.test.js'],
      setupFilesAfterEnv: ['<rootDir>/tests/setup/performance.setup.js'],
      testTimeout: 300000
    }
  ],
  
  // Custom environment variables
  testEnvironmentOptions: {
    NODE_ENV: 'test',
    LOG_LEVEL: 'error',
    DB_NAME: 'pqc_attestor_test',
    DISABLE_LOGGING: 'true'
  },
  
  // Snapshot configuration
  snapshotSerializers: [],
  
  // Dependencies to force into CommonJS
  forceExit: false,
  detectOpenHandles: true,
  detectLeaks: false,
  
  // Cache configuration
  cache: true,
  cacheDirectory: '<rootDir>/.jest-cache',
  
  // Preset
  preset: null,
  
  // Runner
  runner: 'jest-runner',
  
  // Test name pattern
  testNamePattern: undefined,
  
  // Test sequence
  testSequencer: '@jest/test-sequencer',
  
  // Watch plugins
  watchPlugins: [],
  
  // Timing
  slowTestThreshold: 5
};<|MERGE_RESOLUTION|>--- conflicted
+++ resolved
@@ -1,3 +1,4 @@
+```javascript
 /**
  * @file jest.config.js
  * @brief Jest testing configuration for PQC-Edge-Attestor
@@ -148,9 +149,6 @@
   
   // Reporters
   reporters: [
-<<<<<<< HEAD
-    'default'
-=======
     'default',
     [
       'jest-junit',
@@ -164,7 +162,6 @@
         usePathForSuiteName: true
       }
     ]
->>>>>>> 6ec99923
   ],
   
   // Watch mode configuration
@@ -244,4 +241,5 @@
   
   // Timing
   slowTestThreshold: 5
-};+};
+```