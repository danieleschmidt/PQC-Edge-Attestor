--- conflicted
+++ resolved
@@ -1,3 +1,4 @@
+```json
 {
   "name": "pqc-edge-attestor",
   "version": "1.0.0",
@@ -69,10 +70,7 @@
     "conventional-changelog-cli": "^4.1.0",
     "husky": "^8.0.3",
     "jest": "^29.7.0",
-<<<<<<< HEAD
-=======
     "jest-junit": "^16.0.0",
->>>>>>> 6ec99923
     "lint-staged": "^15.2.0",
     "nodemon": "^3.0.2",
     "semantic-release": "^21.1.2",
@@ -161,4 +159,5 @@
       "scan_on_build": true
     }
   }
-}+}
+```